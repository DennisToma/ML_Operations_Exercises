--- conflicted
+++ resolved
@@ -2,11 +2,6 @@
 
 This project implements a machine learning pipeline to predict loan defaults using the Lending Club dataset. The pipeline is containerized using Docker and orchestrated with Docker Compose, breaking down the process into distinct services: data validation, model training, and model validation (robustness testing).
 
-<<<<<<< HEAD
-## Data
-
-Make sure that the accepted_2007_to_2018Q4.csv is in the data folder. The data folder is on the same level as mlruns, outputs and such :)
-=======
 ## Project Structure
 
 lending_club_pipeline/  
@@ -28,7 +23,6 @@
 ├── run_model_training.py # Entrypoint script for model training container  
 ├── run_model_validation.py # Entrypoint script for model validation container  
 └── README.md # This file  
->>>>>>> fefbb1b5
 
 ## Prerequisites
 
@@ -259,16 +253,7 @@
 ## Outputs Summary
 
 *   **Data Quality Report:** `outputs/data_quality_report.json`
-<<<<<<< HEAD
 *   **Drift Report:** `outputs/drift_report.json`
 *   **A/B Test Report:** `outputs/ab_test_report_v1_vs_v2_comparison.json`
 *   **Model Metadata:** `outputs/model_meta_*.json` (links to the trained models in MLflow)
-*   **MLflow Runs & Artifacts:** `./mlruns/` (viewable with `mlflow ui`)
-
-This should provide a good starting point for your `README.md`. You can customize it further with more specific details about your model, features, or any other project-specific information.
-
-
-=======
-*   **Model Metadata:** `outputs/model_meta.json` (links to the trained model in MLflow)
-*   **MLflow Runs & Artifacts:** `./mlruns/` (viewable with `mlflow ui`)
->>>>>>> fefbb1b5
+*   **MLflow Runs & Artifacts:** `./mlruns/` (viewable with `mlflow ui`)